"""Threading utilities."""

import time
import threading

from .timing import TimeoutException


def execute_as_thread(target, args=None, kwargs=None, daemon=False, join=True,
                      break_join=None, join_sleep=0.01, timeout=None):
    """
    Execute target callable in a separate thread.

    :param target: Target callable.
    :type target: ``callable``
    :param args: Callable args.
    :type args: ``tuple``
    :param kwargs: Callable kwargs.
    :type kwargs: ``kwargs``
    :param daemon: Set daemon thread.
    :type daemon: ``bool``
    :param join: Join thread before return.
    :type join: ``bool``
    :param break_join: Condition for join early break.
    :type break_join: ``callable``
    :param join_sleep: Join break condition check sleep time.
    :type join_sleep: ``int``
    :param timeout: Timeout duration.
    :type timeout: :py:class:`~testplan.common.utils.timing.TimeoutException`
    """
    thr = threading.Thread(target=target, args=args or tuple(),
                           kwargs=kwargs or {})
    thr.daemon = daemon
    thr.start()
    if join is True:
        start_time = time.time()
        while True:
            if not thr.isAlive():
                return
            if break_join is not None and break_join():
                break
            if timeout and time.time() - start_time > timeout:
                raise TimeoutException('Thread {} timeout after {}s'.format(
                    thr, timeout))
            time.sleep(join_sleep)


<<<<<<< HEAD
def interruptible_join(thread, timeout=10):
    """Joining a thread without ignoring signal interrupts."""
    if timeout:
        start_time = time.time()
        end_time = start_time + timeout
    else:
        start_time = end_time = None

    while timeout is None or time.time() < end_time:
        time.sleep(0.1)
        if not thread.is_alive():
            return

    raise TimeoutException('Thread {} did not terminate in {}s.'
                           .format(thread, timeout))
=======
def interruptible_join(thread, timeout=None):
    """
    Joining a thread without ignoring signal interrupts.

    :param thread: Thread object to wait to terminate.
    :type thread: ``threading.Thread``
    :param timeout: If specified, TimeoutException will be raised if the thread
        does not terminate within the specified timeout.
    :type timeout: ``Optional[numbers.Number]``
    """
    if timeout is None:
        end_time = None
    else:
        end_time = time.time() + timeout

    while end_time is None or time.time() < end_time:
        time.sleep(0.1)
        if not thread.is_alive():
            thread.join()
            break

    if thread.is_alive():
        raise TimeoutException(
            'Thread {thr} timed out after {timeout} seconds.'
            .format(thr=thread, timeout=timeout))
>>>>>>> 5293604a
<|MERGE_RESOLUTION|>--- conflicted
+++ resolved
@@ -45,23 +45,6 @@
             time.sleep(join_sleep)
 
 
-<<<<<<< HEAD
-def interruptible_join(thread, timeout=10):
-    """Joining a thread without ignoring signal interrupts."""
-    if timeout:
-        start_time = time.time()
-        end_time = start_time + timeout
-    else:
-        start_time = end_time = None
-
-    while timeout is None or time.time() < end_time:
-        time.sleep(0.1)
-        if not thread.is_alive():
-            return
-
-    raise TimeoutException('Thread {} did not terminate in {}s.'
-                           .format(thread, timeout))
-=======
 def interruptible_join(thread, timeout=None):
     """
     Joining a thread without ignoring signal interrupts.
@@ -87,4 +70,3 @@
         raise TimeoutException(
             'Thread {thr} timed out after {timeout} seconds.'
             .format(thr=thread, timeout=timeout))
->>>>>>> 5293604a
